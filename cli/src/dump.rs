--- conflicted
+++ resolved
@@ -150,17 +150,9 @@
 
     if sub_matches.is_present("tmp_mem_usage") {
         let plan_options = plan_options_from_subcommand(sub_matches)?;
-<<<<<<< HEAD
-        annotations.track_tmp_memory_usage(
-            model,
-            |n| !n.op_is::<tract_core::ops::konst::Const>(),
-            plan_options.skip_order_opt_ram,
-        )?;
-=======
         annotations.track_tmp_memory_usage(model, 
             |n| !(n.op_is::<tract_core::ops::konst::Const>()),
             plan_options.skip_order_opt_ram)?;
->>>>>>> a684770e
     }
 
     if let Some(asserts) = &params.assertions.assert_output_facts {
