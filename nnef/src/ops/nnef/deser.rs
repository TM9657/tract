use crate::ast::*;
use tract_core::internal::*;
use tract_core::ops::cnn::deconv::adjustments;
use tract_core::ops::cnn::PaddingSpec;
use tract_core::ops::cnn::PoolSpec;
use tract_core::ops::matmul::{MatMulAxes, MatMulQParams};
use tract_core::ops::nn::DataFormat;
use tract_itertools::izip;
use tract_itertools::Itertools;

use tract_core::ops;

use crate::deser::{ModelBuilder, ResolvedInvocation};

// fragment external<? = scalar>( shape: integer[] ) -> ( output: tensor<?> );
pub fn external(
    builder: &mut ModelBuilder,
    invocation: &ResolvedInvocation,
) -> TractResult<TVec<OutletId>> {
    let type_name = invocation.invocation.generic_type_name.unwrap_or(TypeName::Scalar);
    let dt = if let Some(Some(dt)) = invocation.dt_from_quant_file.get(0) {
        *dt
    } else if type_name == TypeName::Scalar {
        f32::datum_type()
    } else if type_name == TypeName::Logical {
        bool::datum_type()
    } else if type_name == TypeName::Integer {
        i64::datum_type()
    } else {
        todo!()
    };
    let shape: TVec<TDim> = invocation.named_arg_as(builder, "shape")?;
    Ok(tvec!(builder.model.add_source("", dt.fact(&shape))?))
}

// fragment variable<? = scalar>( shape: integer[], label: string ) -> ( output: tensor<?> );
pub fn variable(
    builder: &mut ModelBuilder,
    invocation: &ResolvedInvocation,
) -> TractResult<TVec<OutletId>> {
    let shape: TVec<usize> = invocation.named_arg_as(builder, "shape")?;
    let label: String = invocation.named_arg_as(builder, "label")?;
    let mut tensor = builder
        .proto_model
        .tensors
        .iter()
        .find(|pair| pair.0 == label)
        .ok_or_else(|| format_err!("No data for tensor {:?}", label))?
        .1
        .clone();
    if let Some(Some(dt)) = invocation.dt_from_quant_file.get(0) {
        if dt.size_of() != tensor.datum_type().size_of() {
            bail!(
                "Mismatched tensor type for tensor {}: expected {:?}, got {:?}",
                label,
                *dt,
                tensor.datum_type()
            );
        }
        if *dt != tensor.datum_type() {
            trace!(
                "Casting tensor {} from {:?} to {:?} when deserializing",
                label,
                tensor.datum_type(),
                *dt
            );
            //FIXME: avoid cast by late-loading tensors ?
            tensor = tensor.cast_to_dt(*dt)?.into_owned().into_arc_tensor()
        }
    }
    if tensor.shape() != &*shape {
        bail!(
            "Wrong shape for tensor: {:?}, tensor file says {:?}, graph files says {:?}",
            label,
            tensor.shape(),
            shape
        );
    }
    builder.wire(tract_core::ops::konst::Const::new(tensor), &[])
}

// fragment reshape<?>( input: tensor<?>, shape: integer[], axis_start: integer = 0, axis_count: integer = -1 )
//      -> ( output: tensor<?> );
pub fn reshape(
    builder: &mut ModelBuilder,
    invocation: &ResolvedInvocation,
) -> TractResult<TVec<OutletId>> {
    let input = invocation.named_arg_as(builder, "input")?;
    let input_shape = builder.model.outlet_fact(input)?.shape.to_tvec();
    let start: usize = invocation.named_arg_as(builder, "axis_start")?;
    let count: i64 = invocation.named_arg_as(builder, "axis_count")?;
    let count = if count == -1 { input_shape.len() - start } else { count as usize };
    let shape: TVec<TDim> = invocation.named_arg_as(builder, "shape")?;

    let mut replacement = shape;
    for i in 0..replacement.len() {
        if replacement[i] == 0.to_dim() {
            replacement[i] = input_shape[i + start].clone();
        }
    }
    if let Some(pos) = replacement.iter().position(|d| *d == (-1).to_dim()) {
        let product: TDim = replacement.iter().filter(|d| **d != (-1).to_dim()).product();
        let product_input: TDim = input_shape[start..][..count].iter().product();
        replacement[pos] = product_input.maybe_div(&product)?.0;
    }

    let op = AxisOp::Reshape(start, input_shape[start..][..count].into(), replacement);
    builder.wire(op, &[input])
}

// fragment transpose<?>( input: tensor<?>, axes: integer[] ) -> ( output: tensor<?> );
pub fn transpose(
    builder: &mut ModelBuilder,
    invocation: &ResolvedInvocation,
) -> TractResult<TVec<OutletId>> {
    let axes: TVec<usize> = invocation.named_arg_as(builder, "axes")?;
    let wire = tvec!(invocation.named_arg_as(builder, "input")?);
    ops::change_axes::perm_to_ops(&axes)
        .into_iter()
        .try_fold(wire, |wire, mov| builder.wire(mov, &wire))
}

// fragment concat<?>( values: tensor<?>[], axis: integer ) -> ( value: tensor<?> );
pub fn concat(
    builder: &mut ModelBuilder,
    invocation: &ResolvedInvocation,
) -> TractResult<TVec<OutletId>> {
    let axis: usize = invocation.named_arg_as(builder, "axis")?;
    let mut values: TVec<OutletId> = invocation.named_arg_as(builder, "values")?;
    if let Some(Some(dt)) = invocation.dt_from_quant_file.get(0) {
        for value in &mut values {
            if builder.model.node(value.node).outputs[value.slot].fact.datum_type != *dt {
                *value = builder.wire(ops::cast::cast(*dt), &[*value])?[0];
            }
        }
    }

    builder.wire(ops::array::TypedConcat::concat_vars(axis, values.len()), &values)
}

// fragment slice<?>( input: tensor<?>, axes: integer[], begin: integer[], end: integer[] ) -> ( output: tensor<?> );
pub fn slice(
    builder: &mut ModelBuilder,
    invocation: &ResolvedInvocation,
) -> TractResult<TVec<OutletId>> {
    let wire = tvec!(invocation.named_arg_as(builder, "input")?);
    let input_fact = builder.model.outlet_fact(wire[0])?.clone();
    let axes: TVec<usize> = invocation.named_arg_as(builder, "axes")?;
    let begins: TVec<i64> = invocation.named_arg_as(builder, "begin")?;
    let begins = begins.into_iter().enumerate().map(|(ix, b)| -> TDim {
        if b < 0 {
            input_fact.shape[ix].clone() + b
        } else {
            b.into()
        }
    });
    let ends: TVec<i64> = invocation.named_arg_as(builder, "end")?;
    let ends = ends.into_iter().enumerate().map(|(ix, b)| -> TDim {
        if b < 0 {
            input_fact.shape[ix].clone() + b
        } else {
            b.into()
        }
    });
    izip!(axes, begins, ends).try_fold(wire, |wire, (axis, start, end)| {
        builder.wire(tract_core::ops::array::Slice { axis, start, end }, &wire)
    })
}

// fragment squeeze<?>( input: tensor<?>, axes: integer[] ) -> ( output: tensor<?> );
pub fn squeeze(
    builder: &mut ModelBuilder,
    invocation: &ResolvedInvocation,
) -> TractResult<TVec<OutletId>> {
    let axes: TVec<usize> = invocation.named_arg_as(builder, "axes")?;
    let wire = tvec!(invocation.named_arg_as(builder, "input")?);
    axes.iter().sorted().rev().try_fold(wire, |wire, &axis| {
        builder.wire(ops::change_axes::AxisOp::Rm(axis as usize), &wire)
    })
}

// fragment unsqueeze<?>( input: tensor<?>, axes: integer[] ) -> ( output: tensor<?> );
pub fn unsqueeze(
    builder: &mut ModelBuilder,
    invocation: &ResolvedInvocation,
) -> TractResult<TVec<OutletId>> {
    let axes: TVec<usize> = invocation.named_arg_as(builder, "axes")?;
    let wire = tvec!(invocation.named_arg_as(builder, "input")?);
    axes.iter().sorted().try_fold(wire, |wire, &axis| {
        builder.wire(ops::change_axes::AxisOp::Add(axis as usize), &wire)
    })
}

// fragment tile<?>( input: tensor<?>, repeats: integer[] ) -> ( output: tensor<?> );
pub fn tile(
    builder: &mut ModelBuilder,
    invocation: &ResolvedInvocation,
) -> TractResult<TVec<OutletId>> {
    let multipliers: TVec<TDim> = invocation.named_arg_as(builder, "repeats")?;
    let wire = tvec!(invocation.named_arg_as(builder, "input")?);
    builder.wire(ops::array::Tile { multipliers }, &wire)
}

// fragment pad( input: tensor<scalar>, padding: (integer, integer)[], border: string = 'constant', value: scalar = 0.0 ) -> ( output: tensor<scalar> );
pub fn pad(
    builder: &mut ModelBuilder,
    invocation: &ResolvedInvocation,
) -> TractResult<TVec<OutletId>> {
    use tract_core::ops::array::{Pad, PadMode};
    let wire = tvec!(invocation.named_arg_as(builder, "input")?);
    let padding: TVec<TVec<usize>> = invocation.named_arg_as(builder, "padding")?;
    let padding: Vec<(usize, usize)> = padding.iter().map(|a| (a[0], a[1])).collect();
    let value: Tensor = tensor0(invocation.named_arg_as::<f32>(builder, "value")?);
    let border: String = invocation.named_arg_as(builder, "border")?;
    let mode = match &*border {
        "constant" => PadMode::Constant(value.into_arc_tensor()),
        "replicated" => PadMode::Edge,
        "reflect" => PadMode::Reflect,
        _ => bail!("unsupported padding mode {}", border),
    };
    builder.wire(Pad { pads: padding, mode }, &wire)
}

/*
fragment conv( input: tensor<scalar>, filter: tensor<scalar>,
bias: tensor<scalar> = 0.0, border: string = 'constant',
padding: (integer,integer)[] = [], stride: integer[] = [],
dilation: integer[] = [], groups: integer = 1 )
-> ( output: tensor<scalar> );
*/

/*  fragment deconv(
input: tensor<scalar>,
filter: tensor<scalar>,
bias: tensor<scalar> = 0.0,
border: string = 'constant',
padding: (integer,integer)[] = [],
stride: integer[] = [],
dilation: integer[] = [],
output_shape: integer[] = [],
groups: integer = 1 )
-> ( output: tensor<scalar> );
*/

pub fn conv(
    builder: &mut ModelBuilder,
    invocation: &ResolvedInvocation,
) -> TractResult<TVec<OutletId>> {
    conv_or_deconv(builder, invocation, false)
}

pub fn deconv(
    builder: &mut ModelBuilder,
    invocation: &ResolvedInvocation,
) -> TractResult<TVec<OutletId>> {
    conv_or_deconv(builder, invocation, true)
}

pub fn read_conv_parameters(
    builder: &mut ModelBuilder,
    invocation: &ResolvedInvocation,
    kernel_shape: &[usize],
    input_fact: &TypedFact,
) -> TractResult<(usize, PoolSpec)> {
    let mut group = invocation.named_arg_as(builder, "groups")?;
    if group == 0 {
        group = kernel_shape[0]
    }
    if input_fact.shape[1] != kernel_shape[1].to_dim() * group {
        bail!("Convolution input and kernel channels (second axis in both) must match. Got {:?} and {:?}.", input_fact, kernel_shape);
    }
    let dilation: TVec<usize> = invocation.named_arg_as(builder, "dilation")?;
    if dilation.len() != 0 && dilation.len() != input_fact.rank() - 2 {
        bail!("Convolution dilation only apply to spatial dimensions, so it should be of rank {}. Got {:?}", input_fact.rank() -2, dilation)
    }
    let stride: TVec<usize> = invocation.named_arg_as(builder, "stride")?;
    if stride.len() != 0 && stride.len() != input_fact.rank() - 2 {
        bail!("Convolution stride only apply to spatial dimensions, so it should be of rank {}. Got {:?}", input_fact.rank() -2, stride)
    }
    let padding: TVec<TVec<usize>> = invocation.named_arg_as(builder, "padding")?;
    let padding = if padding.len() == 0 {
        PaddingSpec::SameUpper
    } else {
        let mut before = tvec!();
        let mut after = tvec!();
        for p in padding {
            before.push(p[0]);
            after.push(p[1]);
        }
        PaddingSpec::Explicit(before, after, false)
    };
    let pool_spec = PoolSpec::new(
        DataFormat::NCHW,
        kernel_shape[2..].into(),
        padding,
        if dilation.len() > 0 { Some(dilation) } else { None },
        if stride.len() > 0 { Some(stride) } else { None },
        Some(kernel_shape[0]),
    );

    let border: String = invocation.named_arg_as(builder, "border")?;
    assert_eq!(border, "constant");

    Ok((group, pool_spec))
}

pub fn conv_or_deconv(
    builder: &mut ModelBuilder,
    invocation: &ResolvedInvocation,
    deconv: bool,
) -> TractResult<TVec<OutletId>> {
    use ops::cnn::deconv::DeconvUnary;
    use ops::cnn::{ConvUnary, KernelFormat};

    let input: OutletId = invocation.named_arg_as(builder, "input")?;
    let kernel: Arc<Tensor> = invocation.named_arg_as(builder, "filter")?;
    let input_fact = builder.model.outlet_fact(input)?.clone();
    if input_fact.rank() != kernel.rank() {
        bail!(
            "Convolution input expected as NCHW, filter as OIHW. Got {:?} and {:?}.",
            input_fact,
            kernel
        );
    }

    let (group, pool_spec) =
        read_conv_parameters(builder, invocation, kernel.shape(), &input_fact)?;

    let output_dt =
        invocation.dt_from_quant_file.get(0).cloned().flatten().unwrap_or(DatumType::F32);
    let quantized = input_fact.datum_type.is_quantized()
        || kernel.datum_type().is_quantized()
        || output_dt.is_quantized();

    let qparams = if quantized { Some((output_dt, MatMulQParams::all_from_qtype())) } else { None };
    let bias: Arc<Tensor> = invocation.named_arg_as(builder, "bias")?;

    let mut bias: Option<Tensor> = if bias.is_uniform() && bias.cast_to_scalar::<f32>()? == 0.0 {
        None
    } else {
        Some(bias.into_tensor())
    };
    if let Some(bias) = bias.as_mut() {
        if bias.rank() == 2 {
            bias.remove_axis((bias.shape()[1] == 1) as usize)?;
        }
    }

    let op: Box<dyn TypedOp> = if deconv {
        let output_shape = invocation.named_arg_as::<TVec<usize>>(builder, "output_shape")?;
        let output_shape = Some(output_shape).filter(|os| os.len() == pool_spec.rank());
        let adjustments = if let Some(output_shape) = output_shape {
            let input_shape = &input_fact
                .shape
                .as_concrete()
                .context("symbolic dimension not supported in deconv")?[2..];
            adjustments(&pool_spec, input_shape, &output_shape)?
        } else {
            tvec!(0; pool_spec.rank())
        };
        // nnef form is O I/g H W
        // tract expects O/g I H W
        let kernel =
            kernel.into_tensor().split_axis(0, group)?.move_axis(0, 1)?.collapse_axis_with_next(1);
        Box::new(DeconvUnary::new(
            pool_spec,
            KernelFormat::OIHW,
            kernel.into_arc_tensor(),
            bias.map(Tensor::into_arc_tensor),
            adjustments,
            group,
        ))
    } else {
        Box::new(ConvUnary::new(
            pool_spec,
            KernelFormat::OIHW,
            kernel.clone(),
            group,
            bias.map(Tensor::into_arc_tensor),
            qparams,
        ))
    };
    builder.wire(op, &[input])
}

fn pool_spec_for_pools(
    builder: &mut ModelBuilder,
    invocation: &ResolvedInvocation,
    shape: &[usize],
) -> TractResult<ops::cnn::PoolSpec> {
    let dilation: TVec<usize> = invocation.named_arg_as(builder, "dilation")?;
    if dilation.len() > 0 && (dilation.len() != shape.len() || dilation[0] != 1 || dilation[1] != 1)
    {
        bail!("dilation should be like [1, 1, ... ]. Got dilation {:?}.", dilation);
    }
    let stride: TVec<usize> = invocation.named_arg_as(builder, "stride")?;
    if stride.len() > 0 && (stride.len() != shape.len() || stride[0] != 1 || stride[1] != 1) {
        bail!("stride should be like [1, 1, ... ]. Got stride {:?}.", stride);
    }
    let padding: TVec<TVec<usize>> = invocation.named_arg_as(builder, "padding")?;
    let padding = if padding.len() == 0 {
        PaddingSpec::SameUpper
    } else {
        let mut before = tvec!();
        let mut after = tvec!();
        for p in padding {
            before.push(p[0]);
            after.push(p[1]);
        }
        PaddingSpec::Explicit(before, after, false)
    };
    Ok(PoolSpec::new(
        DataFormat::NCHW,
        shape[2..].into(),
        padding,
        if dilation.len() > 2 { Some(dilation[2..].into()) } else { None },
        if stride.len() > 2 { Some(stride[2..].into()) } else { None },
        None,
    ))
}

/*
 * fragment max_pool_with_index( input: tensor<scalar>, size: integer[], border: string = 'constant',
 *  padding: (integer,integer)[] = [], stride: integer[] = [], dilation: integer[] = [] )
 *   -> ( output: tensor<scalar>, index: tensor<integer> )
 */

pub fn max_pool_with_index(
    builder: &mut ModelBuilder,
    invocation: &ResolvedInvocation,
) -> TractResult<TVec<OutletId>> {
    let input = invocation.named_arg_as(builder, "input")?;
    let size: TVec<usize> = invocation.named_arg_as(builder, "size")?;
    let input_fact = builder.model.outlet_fact(input)?;
    if input_fact.rank() != size.len() {
        bail!(
            "Max pool input expected as NCHW, and \"size\" paramater must be [ 1, 1, x, y ]. Got {:?}, and {:?}",
            input_fact,
            size
            );
    }
    let border: String = invocation.named_arg_as(builder, "border")?;
    assert!(&*border == "ignore" || &*border == "constant");
    //FIXME : constant is not actually supported, but it should be the same in most cases
    let pool_spec = pool_spec_for_pools(builder, invocation, &size)?;
    let op = ops::cnn::MaxPool { pool_spec, with_index_outputs: Some(i64::datum_type()) };
    builder.wire(op, &[input])
}

/*
 * fragment box( input: tensor<scalar>, size: integer[], border: string = 'constant', padding: (integer,integer)[] = [],
 *   stride: integer[] = [], dilation: integer[] = [], normalize: logical = false )
 * -> ( output: tensor<scalar> );
 */

pub fn sum_pool(
    builder: &mut ModelBuilder,
    invocation: &ResolvedInvocation,
) -> TractResult<TVec<OutletId>> {
    let input = invocation.named_arg_as(builder, "input")?;
    let size: TVec<usize> = invocation.named_arg_as(builder, "size")?;
    let input_fact = builder.model.outlet_fact(input)?;
    if input_fact.rank() != size.len() {
        bail!(
            "Max pool input expected as NCHW, and \"size\" paramater must be [ 1, 1, x, y ]. Got {:?}, and {:?}",
            input_fact,
            size
            );
    }
    let border: String = invocation.named_arg_as(builder, "border")?;
    assert!(&*border == "ignore" || &*border == "constant");
    let pool_spec = pool_spec_for_pools(builder, invocation, &size)?;
    let op = ops::cnn::SumPool {
        pool_spec,
        count_include_pad: false,
        normalize: invocation.named_arg_as(builder, "normalize")?,
    };
    builder.wire(op, &[input])
}

/*
 *   fragment sum_reduce( input: tensor<scalar>, axes: integer[], normalize: logical = false ) -> ( output: tensor<scalar> );
 *   fragment max_reduce( input: tensor<scalar>, axes: integer[] ) -> ( output: tensor<scalar> );
 *   and also min, argmax, armmin, any, all
 */
pub fn reduce(
    builder: &mut ModelBuilder,
    invocation: &ResolvedInvocation,
) -> TractResult<TVec<OutletId>> {
    let input = invocation.named_arg_as(builder, "input")?;
    let axes: TVec<usize> = invocation.named_arg_as(builder, "axes")?;
    let reducer_name = invocation.invocation.id.split('_').next().unwrap();
    let reducer = match reducer_name {
        "sum" => ops::nn::Reducer::Sum,
        "min" => ops::nn::Reducer::Min,
        "max" => ops::nn::Reducer::Max,
        "argmin" => ops::nn::Reducer::ArgMin(false),
        "argmax" => ops::nn::Reducer::ArgMax(false),
        _ => bail!("unsupported reducer: {}", invocation.invocation.id),
    };
    let wire = builder.wire(ops::nn::Reduce::new(axes.clone(), reducer), &[input])?;
    if reducer_name != "sum" || !invocation.named_arg_as(builder, "normalize")? {
        return Ok(wire);
    }

    let fact = builder.model.outlet_fact(wire[0])?.clone();
    let input_shape = &builder.model.outlet_fact(input)?.shape;
    let cardinality: TDim = axes.iter().map(|ax| &input_shape[*ax]).product();
    let cardinality = builder.wire(
        ops::konst::Const::new(
            tensor0(cardinality).broadcast_into_rank(fact.rank())?.into_arc_tensor(),
        ),
        &[],
    )?;
    let cardinality = builder.wire(ops::cast::Cast::new(fact.datum_type), &cardinality)?;
    dbg!(&cardinality);
    builder.wire(ops::math::div::bin_typed(), &[wire[0], cardinality[0]])
}

/*
/* override linear to manage quantization in intermediaries
 * fragment linear(
 *    input: tensor<scalar>,
 *    filter: tensor<scalar>,
 *    bias: tensor<scalar> = 0.0 ) -> ( output: tensor<scalar> )
 {
 output = matmul(input, filter, transposeB = true) + bias;
 }
 */
pub fn linear(
    builder: &mut ModelBuilder,
    invocation: &ResolvedInvocation,
    ) -> TractResult<TVec<OutletId>> {
    let input: OutletId = invocation.named_arg_as(builder, "input")?;
    let filter: OutletId = invocation.named_arg_as(builder, "filter")?;
    let bias: OutletId = invocation.named_arg_as(builder, "bias")?;
    if let Some(Some(dt)) = &invocation.dt_from_quant_file.get(0) {
        if let Some(_) = dt.qparams() {
            return builder.wire(
                ops::matmul::QMatMul {
                    a_trans: false,
                    b_trans: true,
                    c_trans: false,
                    output_type_foo: *dt,
                    params: MatMulQParams::all_from_qtype(),
                },
                &[input, filter, bias],
                );
        }
    }
    let mul = builder.wire(
        ops::matmul::MatMul { a_trans: false, b_trans: true, c_trans: false },
        &[input, filter],
        )?[0];
    builder.wire(ops::math::add::bin_typed(), &[bias, mul])
}
*/

/*
 * fragment matmul( A: tensor<scalar>, B: tensor<scalar>, transposeA: logical = false, transposeB: logical = false ) -> ( C: tensor<scalar> );
 */
pub fn matmul(
    builder: &mut ModelBuilder,
    invocation: &ResolvedInvocation,
) -> TractResult<TVec<OutletId>> {
    let a: OutletId = invocation.named_arg_as(builder, "A")?;
    let b: OutletId = invocation.named_arg_as(builder, "B")?;
    let a_trans = invocation.named_arg_as(builder, "transposeA")?;
    let b_trans = invocation.named_arg_as(builder, "transposeB")?;
    let a_dt = builder.model.outlet_fact(a)?.datum_type;
    let b_dt = builder.model.outlet_fact(b)?.datum_type;
    let a_rank = builder.model.outlet_fact(a)?.rank();
    let b_rank = builder.model.outlet_fact(b)?.rank();
    let axes = MatMulAxes::default_for_ranks(a_rank, b_rank, a_rank.max(b_rank))
        .transposing(a_trans, b_trans, false);
    if a_dt.is_quantized() || b_dt.is_quantized() {
        let accum_dt = DatumType::QI32(QParams::ZpScale {
            scale: a_dt.zp_scale().1 * b_dt.zp_scale().1,
            zero_point: 0,
        });
        let dt = invocation.dt_from_quant_file.get(0).cloned().flatten().unwrap_or(accum_dt);
        let bias = builder.model.add_const(
            format!("{}.bias", invocation.invocation.id),
            Tensor::zero_dt(accum_dt, &[1])?,
        )?;
        builder.model.node(a.node);

<<<<<<< HEAD
        return builder.wire(
            ops::matmul::QMatMul { axes, output_type: dt, params: MatMulQParams::all_from_qtype() },
=======
        builder.wire(
            ops::matmul::QMatMul {
                a_trans,
                b_trans,
                c_trans: false,
                output_type: dt,
                params: MatMulQParams::all_from_qtype(),
            },
>>>>>>> 730999bb
            &[a, b, bias],
        )
    } else {
        builder.wire(ops::matmul::MatMul { axes }, &[a, b])
    }
}

/*
* fragment select<?>(
condition: tensor<logical>,     # the condition for selecting the result
true_value: tensor<?>,          # the result when the condition is true
false_value: tensor<?> )        # the result when the condition is false
-> ( output: tensor<?> )
*/

pub fn select(
    builder: &mut ModelBuilder,
    invocation: &ResolvedInvocation,
) -> TractResult<TVec<OutletId>> {
    let cond = invocation.named_arg_as(builder, "condition")?;
    let true_value = invocation.named_arg_as(builder, "true_value")?;
    let false_value = invocation.named_arg_as(builder, "false_value")?;
    let inputs = crate::registry::multicast(builder, &[cond, true_value, false_value])?;

    builder.wire(ops::logic::Iff {}, &inputs)
}

/*
 * fragment leaky_relu( x: tensor<scalar>, alpha: scalar )-> ( y: tensor<scalar> )
 */

pub fn leaky_relu(
    builder: &mut ModelBuilder,
    invocation: &ResolvedInvocation,
) -> TractResult<TVec<OutletId>> {
    let x = invocation.named_arg_as(builder, "x")?;
    let alpha = invocation.named_arg_as(builder, "alpha")?;
    builder.wire(ops::nn::leaky_relu(alpha), &[x])
}

/*
 * fragment stack<?>( values: tensor<?>[], axis: integer ) -> ( value: tensor<?> )
 *
 * Same as concat but on dedicated axis
 */

pub fn stack(
    builder: &mut ModelBuilder,
    invocation: &ResolvedInvocation,
) -> TractResult<TVec<OutletId>> {
    let axis: usize = invocation.named_arg_as(builder, "axis")?;
    let mut values: TVec<OutletId> = invocation.named_arg_as(builder, "values")?;
    if let Some(Some(dt)) = invocation.dt_from_quant_file.get(0) {
        for value in &mut values {
            if builder.model.node(value.node).outputs[value.slot].fact.datum_type != *dt {
                *value = builder.wire(ops::cast::cast(*dt), &[*value])?[0];
            }
        }
    }

    for value in &mut values {
        // add unsqueeze
        *value = builder.wire(ops::change_axes::AxisOp::Add(axis as usize), &[*value])?[0];
    }

    builder.wire(ops::array::TypedConcat::concat_vars(axis, values.len()), &values)
}

/*
 * fragment unstack<?>( value: tensor<?>, axis: integer ) -> ( values: tensor<?>[] )
 *
 * Inverse of stack operator
 */
pub fn unstack(
    builder: &mut ModelBuilder,
    invocation: &ResolvedInvocation,
) -> TractResult<TVec<OutletId>> {
    let wire = tvec!(invocation.named_arg_as(builder, "value")?);
    let axis: usize = invocation.named_arg_as(builder, "axis")?;

    let input_fact = builder.model.outlet_fact(wire[0])?.clone();

    (0..input_fact.shape[axis].clone().to_i32()?)
        .into_iter()
        .map(|start_int| {
            let start = start_int.to_dim();
            let end = (start_int + 1).to_dim();
            let sliced_wire =
                builder.wire(tract_core::ops::array::Slice { axis, start, end }, &wire)?;
            let squeezed_wire =
                builder.wire(ops::change_axes::AxisOp::Rm(axis as usize), &sliced_wire)?;
            Ok(squeezed_wire[0])
        })
        .collect()
}

/*
* fragment softmax( x: tensor<scalar>, axes: integer[] = [1] ) -> ( y: tensor<scalar> )
 * {
 *    m = max_reduce(x, axes = axes);
 *    e = exp(x - m);
 *    y = e / sum_reduce(e, axes = axes);
 * }
 */

pub fn softmax(
    builder: &mut ModelBuilder,
    invocation: &ResolvedInvocation,
) -> TractResult<TVec<OutletId>> {
    let x = invocation.named_arg_as(builder, "x")?;
    let axes: TVec<usize> = invocation.named_arg_as(builder, "axes")?;

    let input_fact = builder.model.outlet_fact(x)?.clone();
    let output_dt =
        invocation.dt_from_quant_file.get(0).cloned().flatten().unwrap_or(input_fact.datum_type);

    builder.wire(ops::nn::Softmax { axes, output_dt }, &[x])
}<|MERGE_RESOLUTION|>--- conflicted
+++ resolved
@@ -585,21 +585,10 @@
         )?;
         builder.model.node(a.node);
 
-<<<<<<< HEAD
         return builder.wire(
             ops::matmul::QMatMul { axes, output_type: dt, params: MatMulQParams::all_from_qtype() },
-=======
-        builder.wire(
-            ops::matmul::QMatMul {
-                a_trans,
-                b_trans,
-                c_trans: false,
-                output_type: dt,
-                params: MatMulQParams::all_from_qtype(),
-            },
->>>>>>> 730999bb
             &[a, b, bias],
-        )
+        );
     } else {
         builder.wire(ops::matmul::MatMul { axes }, &[a, b])
     }
